DROP DATABASE IF EXISTS db1;
CREATE DATABASE db1;
USE db1;

select '==Array(UInt8)==';

CREATE TABLE IF NOT EXISTS t1(id Int, arr Array(UInt8)) Engine = Fuse;

INSERT INTO t1 (id, arr) VALUES(1, [1,2,3]), (2, [254,255]);

select * from t1;
select arr[0], arr[1] from t1;

select '==Array(UInt16)==';

CREATE TABLE IF NOT EXISTS t2(id Int, arr Array(UInt16)) Engine = Fuse;

INSERT INTO t2 (id, arr) VALUES(1, [1,2,3]), (2, [65534,65535]);

select * from t2;
select arr[0], arr[1] from t2;

select '==Array(UInt32)==';

CREATE TABLE IF NOT EXISTS t3(id Int, arr Array(UInt32)) Engine = Fuse;

INSERT INTO t3 (id, arr) VALUES(1, [1,2,3]), (2, [4294967294,4294967295]);

select * from t3;
select arr[0], arr[1] from t3;

select '==Array(UInt64)==';

CREATE TABLE IF NOT EXISTS t4(id Int, arr Array(UInt64)) Engine = Fuse;

INSERT INTO t4 (id, arr) VALUES(1, [1,2,3]), (2, [18446744073709551614,18446744073709551615]);

select * from t4;
select arr[0], arr[1] from t4;

select '==Array(Int8)==';

CREATE TABLE IF NOT EXISTS t5(id Int, arr Array(Int8)) Engine = Fuse;

INSERT INTO t5 (id, arr) VALUES(1, [1,2,3]), (2, [-128,127]);

select * from t5;
select arr[0], arr[1] from t5;

select '==Array(Int16)==';

CREATE TABLE IF NOT EXISTS t6(id Int, arr Array(Int16)) Engine = Fuse;

INSERT INTO t6 (id, arr) VALUES(1, [1,2,3]), (2, [-32768,32767]);

select * from t6;
select arr[0], arr[1] from t6;

select '==Array(Int32)==';

CREATE TABLE IF NOT EXISTS t7(id Int, arr Array(Int32)) Engine = Fuse;

INSERT INTO t7 (id, arr) VALUES(1, [1,2,3]), (2, [-2147483648,2147483647]);

select * from t7;
select arr[0], arr[1] from t7;

select '==Array(Int64)==';

CREATE TABLE IF NOT EXISTS t8(id Int, arr Array(Int64)) Engine = Fuse;

INSERT INTO t8 (id, arr) VALUES(1, [1,2,3]), (2, [-9223372036854775808,9223372036854775807]);

select * from t8;
select arr[0], arr[1] from t8;

select '==Array(Float32)==';

CREATE TABLE IF NOT EXISTS t9(id Int, arr Array(Float32)) Engine = Fuse;

INSERT INTO t9 (id, arr) VALUES(1, [1.1,1.2,1.3]), (2, [-1.1,-1.2,-1.3]);

select * from t9;
select arr[0], arr[1] from t9;

select '==Array(Float64)==';

CREATE TABLE IF NOT EXISTS t10(id Int, arr Array(Float64)) Engine = Fuse;

INSERT INTO t10 (id, arr) VALUES(1, [1.1,1.2,1.3]), (2, [-1.1,-1.2,-1.3]);

select * from t10;
select arr[0], arr[1] from t10;

<<<<<<< HEAD
=======
select '==Array(Boolean)==';

CREATE TABLE IF NOT EXISTS t11(id Int, arr Array(Bool)) Engine = Fuse;

INSERT INTO t11 (id, arr) VALUES(1, [true, true]), (2, [false, false]), (3, [true, false]), (4, [false, true]);

select * from t11;
select arr[0], arr[1] from t11;

>>>>>>> bd1908e8
select '==Array(Date)==';

CREATE TABLE IF NOT EXISTS t12(id Int, arr Array(Date)) Engine = Fuse;

INSERT INTO t12 (id, arr) VALUES(1, ['2021-01-01', '2022-01-01']), (2, ['1990-12-01', '2030-01-12']);
INSERT INTO t12 (id, arr) VALUES(3, ['1000000-01-01', '2000000-01-01']); -- {ErrorCode 1010}

select * from t12;
select arr[0], arr[1] from t12;

select '==Array(Timestamp)==';

CREATE TABLE IF NOT EXISTS t13(id Int, arr Array(Timestamp)) Engine = Fuse;

INSERT INTO t13 (id, arr) VALUES(1, ['2021-01-01 01:01:01', '2022-01-01 01:01:01']), (2, ['1990-12-01 10:11:12', '2030-01-12 22:00:00']);
INSERT INTO t13 (id, arr) VALUES(3, ['1000000-01-01 01:01:01', '2000000-01-01 01:01:01']); -- {ErrorCode 1010}

select * from t13;
select arr[0], arr[1] from t13;

<<<<<<< HEAD
=======
select '==Array(String)==';

CREATE TABLE IF NOT EXISTS t14(id Int, arr Array(String)) Engine = Fuse;

INSERT INTO t14 (id, arr) VALUES(1, ['aa', 'bb']), (2, ['cc', 'dd']);

select * from t14;
select arr[0], arr[1] from t14;

select '==Array(String) Nullable==';

CREATE TABLE IF NOT EXISTS t15(id Int, arr Array(String) Null) Engine = Fuse;

INSERT INTO t15 (id, arr) VALUES(1, ['aa', 'bb']), (2, ['cc', 'dd']), (3, null), (4, ['ee', 'ff']);

select * from t15;
select arr[0], arr[1] from t15;

>>>>>>> bd1908e8
select '==Array(Int64) Nullable==';

CREATE TABLE IF NOT EXISTS t16(id Int, arr Array(Int64) Null) Engine = Fuse;

INSERT INTO t16 (id, arr) VALUES(1, [1,2,3,4]), (2, [5,6,7,8]), (3, null);

select * from t16;
select arr[0], arr[1] from t16;
select arr[0], arr[1] from t16 where arr[1] = 6 order by arr[2] desc;

DROP DATABASE db1;<|MERGE_RESOLUTION|>--- conflicted
+++ resolved
@@ -92,8 +92,6 @@
 select * from t10;
 select arr[0], arr[1] from t10;
 
-<<<<<<< HEAD
-=======
 select '==Array(Boolean)==';
 
 CREATE TABLE IF NOT EXISTS t11(id Int, arr Array(Bool)) Engine = Fuse;
@@ -103,7 +101,6 @@
 select * from t11;
 select arr[0], arr[1] from t11;
 
->>>>>>> bd1908e8
 select '==Array(Date)==';
 
 CREATE TABLE IF NOT EXISTS t12(id Int, arr Array(Date)) Engine = Fuse;
@@ -124,8 +121,6 @@
 select * from t13;
 select arr[0], arr[1] from t13;
 
-<<<<<<< HEAD
-=======
 select '==Array(String)==';
 
 CREATE TABLE IF NOT EXISTS t14(id Int, arr Array(String)) Engine = Fuse;
@@ -144,7 +139,6 @@
 select * from t15;
 select arr[0], arr[1] from t15;
 
->>>>>>> bd1908e8
 select '==Array(Int64) Nullable==';
 
 CREATE TABLE IF NOT EXISTS t16(id Int, arr Array(Int64) Null) Engine = Fuse;
