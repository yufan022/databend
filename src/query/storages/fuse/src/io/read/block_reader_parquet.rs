--- conflicted
+++ resolved
@@ -198,14 +198,7 @@
         columns_meta: &HashMap<usize, ColumnMeta>,
         columns_chunks: Vec<(usize, &[u8])>,
     ) -> Result<DataBlock> {
-<<<<<<< HEAD
         let chunk_map: HashMap<usize, &[u8]> = columns_chunks.into_iter().collect();
-=======
-        let start = Instant::now();
-
-        let part = FusePartInfo::from_part(&part)?;
-        let mut chunk_map: HashMap<usize, Vec<u8>> = chunks.into_iter().collect();
->>>>>>> e5ae22d7
         let mut columns_array_iter = Vec::with_capacity(self.projection.len());
 
         let columns = self.projection.project_column_leaves(&self.column_leaves)?;
@@ -235,7 +228,6 @@
             )?);
         }
 
-<<<<<<< HEAD
         let mut arrays = Vec::with_capacity(columns_array_iter.len());
         for mut column_array_iter in columns_array_iter.into_iter() {
             let array = column_array_iter.next().unwrap()?;
@@ -246,25 +238,26 @@
         DataBlock::from_chunk(&self.projected_schema, &chunk)
     }
 
-    pub fn deserialize(&self, part: PartInfoPtr, chunks: Vec<(usize, Vec<u8>)>) -> Result<DataBlock> {
+    pub fn deserialize(
+        &self,
+        part: PartInfoPtr,
+        chunks: Vec<(usize, Vec<u8>)>,
+    ) -> Result<DataBlock> {
+        let start = Instant::now();
         let reads = chunks
             .iter()
             .map(|(index, chunk)| (*index, chunk.as_slice()))
             .collect::<Vec<_>>();
 
         let part = FusePartInfo::from_part(&part)?;
-        self.deserialize_columns(part.nums_rows, &part.compression, &part.columns_meta, reads)
-=======
-        let mut deserializer = RowGroupDeserializer::new(columns_array_iter, num_rows, None);
-        let res = self.try_next_block(&mut deserializer);
-
-        // Perf.
-        {
-            metrics_inc_remote_io_deserialize_milliseconds(start.elapsed().as_millis() as u64);
-        }
-
-        res
->>>>>>> e5ae22d7
+        let deserialized_res = self.deserialize_columns(
+            part.nums_rows,
+            &part.compression,
+            &part.columns_meta,
+            reads,
+        );
+        metrics_inc_remote_io_deserialize_milliseconds(start.elapsed().as_millis() as u64);
+        deserialized_res
     }
 
     pub async fn read_columns_data(
@@ -273,9 +266,7 @@
         raw_part: PartInfoPtr,
     ) -> Result<Vec<(usize, Vec<u8>)>> {
         // Perf
-        {
-            metrics_inc_remote_io_read_parts(1);
-        }
+        metrics_inc_remote_io_read_parts(1);
 
         let part = FusePartInfo::from_part(&raw_part)?;
         let columns = self.projection.project_column_leaves(&self.column_leaves)?;
@@ -290,10 +281,8 @@
             ));
 
             // Perf
-            {
-                metrics_inc_remote_io_seeks(1);
-                metrics_inc_remote_io_read_bytes(column_meta.len);
-            }
+            metrics_inc_remote_io_seeks(1);
+            metrics_inc_remote_io_read_bytes(column_meta.len);
         }
 
         let object = self.operator.object(&part.location);
