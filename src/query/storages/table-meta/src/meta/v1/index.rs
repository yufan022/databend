//  Copyright 2022 Datafuse Labs.
//
//  Licensed under the Apache License, Version 2.0 (the "License");
//  you may not use this file except in compliance with the License.
//  You may obtain a copy of the License at
//
//      http://www.apache.org/licenses/LICENSE-2.0
//
//  Unless required by applicable law or agreed to in writing, software
//  distributed under the License is distributed on an "AS IS" BASIS,
//  WITHOUT WARRANTIES OR CONDITIONS OF ANY KIND, either express or implied.
//  See the License for the specific language governing permissions and
//  limitations under the License.

use common_expression::Chunk;

/// Filter data of a Block, which itself is also a DataBlock.
///
/// Depending on the query conditions, columns of index data will be loaded on demand.
pub struct ChunkFilter {
    // Before index mod is extracted from databend-query, we just keep the DataBlock here
<<<<<<< HEAD
    data: DataBlock,
=======
    data: Chunk,
>>>>>>> 7454761d
}<|MERGE_RESOLUTION|>--- conflicted
+++ resolved
@@ -19,9 +19,5 @@
 /// Depending on the query conditions, columns of index data will be loaded on demand.
 pub struct ChunkFilter {
     // Before index mod is extracted from databend-query, we just keep the DataBlock here
-<<<<<<< HEAD
-    data: DataBlock,
-=======
     data: Chunk,
->>>>>>> 7454761d
 }