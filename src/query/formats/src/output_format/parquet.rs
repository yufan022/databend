--- conflicted
+++ resolved
@@ -12,16 +12,8 @@
 // See the License for the specific language governing permissions and
 // limitations under the License.
 
-<<<<<<< HEAD
-use std::sync::Arc;
-
-=======
-use common_datablocks::serialize_to_parquet;
-use common_datablocks::DataBlock;
-use common_datavalues::DataSchemaRef;
->>>>>>> 6ced33dc
 use common_exception::Result;
-use common_expression::serialize_chunks;
+use common_expression::serialize_to_parquet;
 use common_expression::Chunk;
 use common_expression::DataSchema;
 use common_expression::DataSchemaRef;
@@ -62,15 +54,7 @@
             return Ok(vec![]);
         }
         let mut buf = Vec::with_capacity(100 * 1024 * 1024);
-<<<<<<< HEAD
-        let _ = serialize_chunks(
-            chunks,
-            Arc::new(DataSchema::from(self.schema.as_ref())),
-            &mut buf,
-        )?;
-=======
-        let _ = serialize_to_parquet(blocks, &self.schema, &mut buf)?;
->>>>>>> 6ced33dc
+        let _ = serialize_to_parquet(chunks, &self.schema, &mut buf)?;
         Ok(buf)
     }
 }