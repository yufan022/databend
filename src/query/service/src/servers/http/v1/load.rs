--- conflicted
+++ resolved
@@ -124,61 +124,6 @@
     let schema = plan.schema();
     match &mut plan {
         Plan::Insert(insert) => match &mut insert.source {
-<<<<<<< HEAD
-            InsertInputSource::StreamingWithFormat(format, start, input_context_ref) => {
-                let sql_rest = &insert_sql[*start..].trim();
-                if !sql_rest.is_empty() {
-                    return Err(poem::Error::from_string(
-                        "should NOT have data after `Format` in streaming load.",
-                        StatusCode::BAD_REQUEST,
-                    ));
-                };
-                let to_table = context
-                    .get_table(&insert.catalog, &insert.database, &insert.table)
-                    .await
-                    .map_err(InternalServerError)?;
-                let (tx, rx) = tokio::sync::mpsc::channel(2);
-
-                let table_schema = infer_table_schema(&schema).map_err(InternalServerError)?;
-                let input_context = Arc::new(
-                    InputContext::try_create_from_insert(
-                        format.as_str(),
-                        rx,
-                        context.get_settings(),
-                        table_schema,
-                        context.get_scan_progress(),
-                        true,
-                        to_table.get_block_compact_thresholds(),
-                    )
-                    .await
-                    .map_err(InternalServerError)?,
-                );
-                *input_context_ref = Some(input_context.clone());
-                tracing::info!("streaming load {:?}", input_context);
-
-                let handler = context.spawn(execute_query(context.clone(), plan));
-                let files = read_multi_part(multipart, tx, &input_context).await?;
-
-                match handler.await {
-                    Ok(Ok(_)) => Ok(Json(LoadResponse {
-                        error: None,
-                        state: "SUCCESS".to_string(),
-                        id: uuid::Uuid::new_v4().to_string(),
-                        stats: context.get_scan_progress_value(),
-                        files,
-                    })),
-                    Ok(Err(cause)) => Err(poem::Error::from_string(
-                        format!("execute fail: {}", cause.message()),
-                        StatusCode::BAD_REQUEST,
-                    )),
-                    Err(_) => Err(poem::Error::from_string(
-                        "Maybe panic.",
-                        StatusCode::INTERNAL_SERVER_ERROR,
-                    )),
-                }
-            }
-=======
->>>>>>> 4e099891
             InsertInputSource::StreamingWithFileFormat(
                 option_settings,
                 start,
