--- conflicted
+++ resolved
@@ -63,13 +63,10 @@
     storage_operator: RwLock<Operator>,
     storage_runtime: Arc<Runtime>,
     _guards: Vec<WorkerGuard>,
-<<<<<<< HEAD
-    async_insert_queue: Arc<RwLock<Option<Arc<AsyncInsertQueue>>>>,
-=======
     // When typ is MySQL, insert into this map, key is id, val is MySQL connection id.
     pub(crate) mysql_conn_map: Arc<RwLock<HashMap<Option<u32>, String>>>,
     pub(in crate::sessions) mysql_basic_conn_id: AtomicU32,
->>>>>>> 29f2f59c
+    async_insert_queue: Arc<RwLock<Option<Arc<AsyncInsertQueue>>>>,
 }
 
 impl SessionManager {
@@ -130,12 +127,9 @@
             storage_operator: RwLock::new(storage_operator),
             storage_runtime,
             _guards,
-<<<<<<< HEAD
-            async_insert_queue,
-=======
             mysql_conn_map,
             mysql_basic_conn_id: AtomicU32::new(9_u32.to_le() as u32),
->>>>>>> 29f2f59c
+            async_insert_queue,
         }))
     }
 
