--- conflicted
+++ resolved
@@ -25,26 +25,13 @@
 
 pub fn try_create_catalog() -> Result<DatabaseCatalog> {
     let conf = Config::default();
-<<<<<<< HEAD
-    let remote_factory = RemoteFactory::new(&conf);
-    let store_client_provider = remote_factory.store_client_provider();
-    let cli = Arc::new(RemoteMetaStoreClient::create(Arc::new(
-        store_client_provider,
-    )));
-    let catalog = DatabaseCatalog::try_create_with_config(conf.clone(), cli)?;
-    let system = SystemFactory::create().load_databases()?;
-    catalog.register_databases(system)?;
-    if conf.store.disable_local_database_engine == "0" {
-        let local = LocalFactory::create().load_databases()?;
-        catalog.register_databases(local)?;
-    }
-=======
     let catalog = DatabaseCatalog::try_create_with_config(conf.clone())?;
     // Register local/system and remote database engine.
-    catalog.register_db_engine("local", Arc::new(LocalDatabases::create(conf.clone())))?;
+    if conf.store.disable_local_database_engine == "0" {
+      catalog.register_db_engine("local", Arc::new(LocalDatabases::create(conf.clone())))?;
+    }
     catalog.register_db_engine("system", Arc::new(SystemDatabases::create(conf.clone())))?;
     catalog.register_db_engine("remote", Arc::new(RemoteDatabases::create(conf.clone())))?;
 
->>>>>>> e5e529fb
     Ok(catalog)
 }