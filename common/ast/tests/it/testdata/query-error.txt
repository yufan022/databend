---------- Input ----------
select * from customer join where a = b
---------- Output ---------
<<<<<<< HEAD
SELECT * FROM customer
---------- AST ------------
Query {
    body: Select(
        SelectStmt {
            distinct: false,
            select_list: [
                QualifiedName(
                    [
                        Star,
                    ],
                ),
            ],
            from: Some(
                Table {
                    catalog: None,
                    database: None,
                    table: Identifier {
                        name: "customer",
                        quote: None,
                    },
                    alias: None,
                },
            ),
            selection: None,
            group_by: [],
            having: None,
        },
    ),
    order_by: [],
    limit: [],
    offset: None,
}
---------- REST -----------
join where a = b
=======
error: 
  --> SQL:1:29
  |
1 | select * from customer join where a = b
  |                             ^^^^^ expected `(`, `SELECT`, <Ident>, or <QuotedIdent>
>>>>>>> eb9f43c9


---------- Input ----------
select * from join customer
---------- Output ---------
error: 
  --> SQL:1:15
  |
1 | select * from join customer
  | ------        ^^^^ expected `(`, `SELECT`, <Ident>, or <QuotedIdent>
  | |              
  | while parsing `SELECT ...`


---------- Input ----------
select * from t inner join t1
---------- Output ---------
error: 
  --> SQL:1:30
  |
1 | select * from t inner join t1
  |                              ^ expected `(`, `.`, <Ident>, <QuotedIdent>, `AS`, `ON`, or 1 more ...


---------- Input ----------
select * from customer natural inner join orders on a = b
---------- Output ---------
<<<<<<< HEAD
SELECT * FROM customer NATURAL INNER JOIN orders
---------- AST ------------
Query {
    body: Select(
        SelectStmt {
            distinct: false,
            select_list: [
                QualifiedName(
                    [
                        Star,
                    ],
                ),
            ],
            from: Some(
                Join(
                    Join {
                        op: Inner,
                        condition: Natural,
                        left: Table {
                            catalog: None,
                            database: None,
                            table: Identifier {
                                name: "customer",
                                quote: None,
                            },
                            alias: None,
                        },
                        right: Table {
                            catalog: None,
                            database: None,
                            table: Identifier {
                                name: "orders",
                                quote: None,
                            },
                            alias: None,
                        },
                    },
                ),
            ),
            selection: None,
            group_by: [],
            having: None,
        },
    ),
    order_by: [],
    limit: [],
    offset: None,
}
---------- REST -----------
on a = b
=======
error: 
  --> SQL:1:50
  |
1 | select * from customer natural inner join orders on a = b
  |                                                  ^^ expected `(`, `.`, <Ident>, <QuotedIdent>, `AS`, `INNER`, or 12 more ...
>>>>>>> eb9f43c9


---------- Input ----------
select * order a
---------- Output ---------
error: 
  --> SQL:1:16
  |
1 | select * order a
  | ------         ^ expected `BY`
  | |               
  | while parsing `SELECT ...`


---------- Input ----------
select * order
---------- Output ---------
error: 
  --> SQL:1:15
  |
1 | select * order
  | ------        ^ expected `BY`
  | |             
  | while parsing `SELECT ...`


---------- Input ----------
select number + 5 as a, cast(number as float(255))
---------- Output ---------
error: 
  --> SQL:1:45
  |
1 | select number + 5 as a, cast(number as float(255))
  | ------                  ----                ^ expected `)`
  | |                       |                    
  | |                       while parsing `CAST(... AS ...)`
  | |                       while parsing expression
  | while parsing `SELECT ...`

<|MERGE_RESOLUTION|>--- conflicted
+++ resolved
@@ -1,49 +1,11 @@
 ---------- Input ----------
 select * from customer join where a = b
 ---------- Output ---------
-<<<<<<< HEAD
-SELECT * FROM customer
----------- AST ------------
-Query {
-    body: Select(
-        SelectStmt {
-            distinct: false,
-            select_list: [
-                QualifiedName(
-                    [
-                        Star,
-                    ],
-                ),
-            ],
-            from: Some(
-                Table {
-                    catalog: None,
-                    database: None,
-                    table: Identifier {
-                        name: "customer",
-                        quote: None,
-                    },
-                    alias: None,
-                },
-            ),
-            selection: None,
-            group_by: [],
-            having: None,
-        },
-    ),
-    order_by: [],
-    limit: [],
-    offset: None,
-}
----------- REST -----------
-join where a = b
-=======
 error: 
   --> SQL:1:29
   |
 1 | select * from customer join where a = b
   |                             ^^^^^ expected `(`, `SELECT`, <Ident>, or <QuotedIdent>
->>>>>>> eb9f43c9
 
 
 ---------- Input ----------
@@ -71,64 +33,11 @@
 ---------- Input ----------
 select * from customer natural inner join orders on a = b
 ---------- Output ---------
-<<<<<<< HEAD
-SELECT * FROM customer NATURAL INNER JOIN orders
----------- AST ------------
-Query {
-    body: Select(
-        SelectStmt {
-            distinct: false,
-            select_list: [
-                QualifiedName(
-                    [
-                        Star,
-                    ],
-                ),
-            ],
-            from: Some(
-                Join(
-                    Join {
-                        op: Inner,
-                        condition: Natural,
-                        left: Table {
-                            catalog: None,
-                            database: None,
-                            table: Identifier {
-                                name: "customer",
-                                quote: None,
-                            },
-                            alias: None,
-                        },
-                        right: Table {
-                            catalog: None,
-                            database: None,
-                            table: Identifier {
-                                name: "orders",
-                                quote: None,
-                            },
-                            alias: None,
-                        },
-                    },
-                ),
-            ),
-            selection: None,
-            group_by: [],
-            having: None,
-        },
-    ),
-    order_by: [],
-    limit: [],
-    offset: None,
-}
----------- REST -----------
-on a = b
-=======
 error: 
   --> SQL:1:50
   |
 1 | select * from customer natural inner join orders on a = b
   |                                                  ^^ expected `(`, `.`, <Ident>, <QuotedIdent>, `AS`, `INNER`, or 12 more ...
->>>>>>> eb9f43c9
 
 
 ---------- Input ----------
