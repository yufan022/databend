// Copyright 2020-2021 The Datafuse Authors.
//
// SPDX-License-Identifier: Apache-2.0.

<<<<<<< HEAD
use std::convert::TryInto;

use common_arrow::arrow::datatypes::SchemaRef;
=======
>>>>>>> f22018b1
use common_arrow::arrow_flight::flight_service_client::FlightServiceClient;
use common_arrow::arrow_flight::Action;
use common_arrow::arrow_flight::FlightData;
use common_arrow::arrow_flight::Ticket;
use common_datavalues::DataSchemaRef;
use common_exception::ErrorCode;
use common_exception::Result;
use common_runtime::tokio::time::Duration;
use common_streams::SendableDataBlockStream;
use tonic::transport::channel::Channel;
use tonic::Request;
use tonic::Streaming;

use crate::api::rpc::flight_actions::FlightAction;
use crate::api::rpc::flight_data_stream::FlightDataStream;
use crate::api::rpc::flight_tickets::FlightTicket;
use crate::api::ShuffleAction;

pub struct FlightClient {
    inner: FlightServiceClient<Channel>,
}

// TODO: Integration testing required
impl FlightClient {
    pub fn new(inner: FlightServiceClient<Channel>) -> FlightClient {
        FlightClient { inner }
    }

    pub async fn fetch_stream(
        &mut self,
<<<<<<< HEAD
        ticket: FlightTicket,
        schema: SchemaRef,
=======
        name: String,
        schema: DataSchemaRef,
>>>>>>> f22018b1
        timeout: u64,
    ) -> Result<SendableDataBlockStream> {
        let ticket = ticket.try_into()?;
        let inner = self.do_get(ticket, timeout).await?;
        Ok(Box::pin(FlightDataStream::from_remote(schema, inner)))
    }

    pub async fn prepare_query_stage(&mut self, action: ShuffleAction, timeout: u64) -> Result<()> {
        let action = FlightAction::PrepareShuffleAction(action);
        self.do_action(action, timeout).await?;
        Ok(())
    }

    // Execute do_get.
<<<<<<< HEAD
    async fn do_get(&mut self, ticket: Ticket, timeout: u64) -> Result<Streaming<FlightData>> {
=======
    async fn do_get(
        &mut self,
        ticket: Ticket,
        schema: DataSchemaRef,
        timeout: u64,
    ) -> Result<SendableDataBlockStream> {
>>>>>>> f22018b1
        let mut request = Request::new(ticket);
        request.set_timeout(Duration::from_secs(timeout));

        let response = self.inner.do_get(request).await?;
        Ok(response.into_inner())
    }

    // Execute do_action.
    async fn do_action(&mut self, action: FlightAction, timeout: u64) -> Result<Vec<u8>> {
        let action: Action = action.try_into()?;
        let action_type = action.r#type.clone();
        let mut request = Request::new(action);
        request.set_timeout(Duration::from_secs(timeout));

        let response = self.inner.do_action(request).await?;

        match response.into_inner().message().await? {
            Some(response) => Ok(response.body),
            None => Result::Err(ErrorCode::EmptyDataFromServer(format!(
                "Can not receive data from flight server, action: {:?}",
                action_type
            ))),
        }
    }
}<|MERGE_RESOLUTION|>--- conflicted
+++ resolved
@@ -2,12 +2,7 @@
 //
 // SPDX-License-Identifier: Apache-2.0.
 
-<<<<<<< HEAD
 use std::convert::TryInto;
-
-use common_arrow::arrow::datatypes::SchemaRef;
-=======
->>>>>>> f22018b1
 use common_arrow::arrow_flight::flight_service_client::FlightServiceClient;
 use common_arrow::arrow_flight::Action;
 use common_arrow::arrow_flight::FlightData;
@@ -38,13 +33,8 @@
 
     pub async fn fetch_stream(
         &mut self,
-<<<<<<< HEAD
         ticket: FlightTicket,
-        schema: SchemaRef,
-=======
-        name: String,
         schema: DataSchemaRef,
->>>>>>> f22018b1
         timeout: u64,
     ) -> Result<SendableDataBlockStream> {
         let ticket = ticket.try_into()?;
@@ -59,16 +49,7 @@
     }
 
     // Execute do_get.
-<<<<<<< HEAD
     async fn do_get(&mut self, ticket: Ticket, timeout: u64) -> Result<Streaming<FlightData>> {
-=======
-    async fn do_get(
-        &mut self,
-        ticket: Ticket,
-        schema: DataSchemaRef,
-        timeout: u64,
-    ) -> Result<SendableDataBlockStream> {
->>>>>>> f22018b1
         let mut request = Request::new(ticket);
         request.set_timeout(Duration::from_secs(timeout));
 
