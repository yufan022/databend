--- conflicted
+++ resolved
@@ -32,32 +32,11 @@
     async fn execute(&self) -> Result<SendableDataBlockStream> {
         let schema = self.schema();
 
-<<<<<<< HEAD
-        let plan = Optimizers::create(self.ctx.clone())
-            .optimize(&self.explain.input)
-            .await?;
-        let result = match self.explain.typ {
-            ExplainType::Graph => {
-                format!("{}", plan.display_graphviz())
-            }
-            ExplainType::Pipeline => {
-                let pipeline =
-                    PipelineBuilder::create(self.ctx.clone(), HashMap::<String, bool>::new(), plan)
-                        .build()?;
-                format!("{:?}", pipeline)
-            }
-            _ => format!("{:?}", plan),
-        };
-        let block =
-            DataBlock::create_by_array(schema.clone(), vec![Series::new(vec![result.as_str()])]);
-        debug!("Explain executor result: {:?}", block);
-=======
         let block = match self.explain.typ {
             ExplainType::Graph => self.explain_graph(),
             ExplainType::Syntax => self.explain_syntax(),
             ExplainType::Pipeline => self.explain_pipeline(),
         }?;
->>>>>>> 8548b8fc
 
         Ok(Box::pin(DataBlockStream::create(schema, None, vec![block])))
     }
