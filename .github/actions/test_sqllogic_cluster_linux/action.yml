--- conflicted
+++ resolved
@@ -30,10 +30,7 @@
           --user $(id -u):$(id -g) \
           --env BUILD_PROFILE \
           --ulimit nofile=65535:65535 \
-<<<<<<< HEAD
-=======
           --ulimit stack=16777216:16777216 \
->>>>>>> fa0b5e98
           --volume "${PWD}:/workspace" \
           --workdir "/workspace" \
           datafuselabs/build-tool:sqllogic \
